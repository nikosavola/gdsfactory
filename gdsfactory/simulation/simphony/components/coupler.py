--- conflicted
+++ resolved
@@ -57,16 +57,7 @@
         gs.plot_model(c)
 
     """
-<<<<<<< HEAD
 
-    # Simphony units are in m
-    width *= 1e-6
-    thickness *= 1e-6
-    gap *= 1e-6
-    length *= 1e-6
-    H = dx * 1e-6
-    V = dy * 1e-6 / 2
-=======
     # SiPANN units are in nm
     width *= 1e3
     thickness *= 1e3
@@ -74,7 +65,7 @@
     length *= 1e3
     H = dx * 1e3
     V = dy * 1e3 / 2
->>>>>>> 2a3d4671
+
 
     model = Standard(
         width=width,
