--- conflicted
+++ resolved
@@ -393,37 +393,6 @@
         ), f"TypeError, Got {type(v)}, expecting ComponentReference"
         return v
 
-<<<<<<< HEAD
-    # def __getitem__(self, val):
-    #     """This allows you to access an alias from the reference's parent, and.
-
-    #     receive a copy of the reference which is correctly rotated and
-    #     translated.
-    #     """
-    #     try:
-    #         alias_device = self.parent[val]
-    #     except Exception as exc:
-    #         raise ValueError(
-    #             'Tried to access alias "%s" from parent '
-    #             'Component "%s", which does not exist' % (val, self.parent.name)
-    #         ) from exc
-    #     new_reference = ComponentReference(
-    #         alias_device.parent,
-    #         origin=alias_device.origin,
-    #         rotation=alias_device.rotation,
-    #         magnification=alias_device.magnification,
-    #         x_reflection=alias_device.x_reflection,
-    #     )
-
-    #     if self.x_reflection:
-    #         new_reference.reflect((1, 0))
-    #     if self.rotation is not None:
-    #         new_reference.rotate(self.rotation)
-    #     if self.origin is not None:
-    #         new_reference.move(self.origin)
-
-    #     return new_reference
-=======
     def __getitem__(self, key):
         """Access reference ports."""
         if key not in self.ports:
@@ -431,7 +400,6 @@
             raise ValueError(f"{key!r} not in {ports}")
 
         return self.ports[key]
->>>>>>> b90527ce
 
     @property
     def ports(self) -> Dict[str, Port]:
